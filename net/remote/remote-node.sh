--- conflicted
+++ resolved
@@ -28,16 +28,14 @@
 waitForNodeInit="${20}"
 extraPrimordialStakes="${21:=0}"
 tmpfsAccounts="${22:false}"
-<<<<<<< HEAD
-instanceIndex="${23:--1}"
+disableQuic="${23}"
+instanceIndex="${24:--1}"
 
 if [[ $instanceIndex != -1 ]]; then 
   gossipRunScript="gossip-run-$instanceIndex"
   gossipRunKeyScript="gossip-run-key-$instanceIndex"
 fi
-=======
-disableQuic="${23}"
->>>>>>> 56cebf9d
+
 
 set +x
 
@@ -336,25 +334,12 @@
         --init-complete-file "$initCompleteFile"
       )
 
-<<<<<<< HEAD
-      if [[ "$tmpfsAccounts" = "true" ]]; then
-        args+=(--accounts /mnt/solana-accounts)
-      fi
-
-      if $maybeFullRpc; then
-        args+=(--enable-rpc-transaction-history)
-        args+=(--enable-extended-tx-metadata-storage)
-      fi
-
-      if [[ $airdropsEnabled = true ]]; then
-=======
 
     if $disableQuic; then
       args+=(--tpu-disable-quic)
     fi
 
     if [[ $airdropsEnabled = true ]]; then
->>>>>>> 56cebf9d
 cat >> ~/solana/on-reboot <<EOF
         ./multinode-demo/faucet.sh > faucet.log 2>&1 &
 EOF
