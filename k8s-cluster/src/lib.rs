use {
    bzip2::bufread::BzDecoder,
    console::Emoji,
    indicatif::{ProgressBar, ProgressStyle},
    lazy_static::lazy_static,
    log::*,
    std::{
        env,
        fs::{self, File},
        io::{self, BufReader, Cursor, Read},
        path::{Path, PathBuf},
        time::Duration,
    },
    tar::Archive,
    url::Url,
    indexmap::IndexMap,
};

lazy_static! {
    #[derive(Debug)]
    static ref SOLANA_ROOT: PathBuf = get_solana_root();

    #[derive(Debug)]
    pub static ref LEDGER_DIR: PathBuf = SOLANA_ROOT.join("config-k8s/bootstrap-validator");
}

pub fn initialize_globals() {
    let _ = *SOLANA_ROOT; // Force initialization of lazy_static
}

pub mod docker;
pub mod genesis;
pub mod k8s_helpers;
pub mod kubernetes;
pub mod ledger_helper;
pub mod release;

#[derive(Debug, Clone, Copy, PartialEq)]
pub enum ValidatorType {
    Bootstrap,
    Standard,
    NonVoting,
}

impl std::fmt::Display for ValidatorType {
    fn fmt(&self, f: &mut std::fmt::Formatter<'_>) -> std::fmt::Result {
        match *self {
            ValidatorType::Bootstrap => write!(f, "bootstrap"),
            ValidatorType::Standard => write!(f, "validator"),
            ValidatorType::NonVoting => write!(f, "non-voting"),
        }
    }
}

pub fn get_solana_root() -> PathBuf {
    let solana_root = PathBuf::from(env::var("CARGO_MANIFEST_DIR").expect("$CARGO_MANIFEST_DIR"))
        .parent()
        .expect("Failed to get Solana root directory")
        .to_path_buf();
    solana_root
}

#[macro_export]
macro_rules! boxed_error {
    ($message:expr) => {
        Box::new(std::io::Error::new(std::io::ErrorKind::Other, $message)) as Box<dyn Error + Send>
    };
}

static TRUCK: Emoji = Emoji("🚚 ", "");
static PACKAGE: Emoji = Emoji("📦 ", "");

/// Creates a new process bar for processing that will take an unknown amount of time
pub fn new_spinner_progress_bar() -> ProgressBar {
    let progress_bar = ProgressBar::new(42);
    progress_bar.set_style(
        ProgressStyle::default_spinner()
            .template("{spinner:.green} {wide_msg}")
            .expect("ProgresStyle::template direct input to be correct"),
    );
    progress_bar.enable_steady_tick(Duration::from_millis(100));
    progress_bar
}

pub fn extract_release_archive(
    archive: &Path,
    extract_dir: &Path,
    file_name: &str,
) -> Result<(), Box<dyn std::error::Error>> {
    let progress_bar = new_spinner_progress_bar();
    progress_bar.set_message(format!("{PACKAGE}Extracting..."));

    if extract_dir.exists() {
        fs::remove_dir_all(extract_dir)?;
    }
    fs::create_dir_all(extract_dir)?;

    let tmp_extract_dir = extract_dir.with_file_name("tmp-extract");

    if tmp_extract_dir.exists() {
        let _ = fs::remove_dir_all(&tmp_extract_dir);
    }
    fs::create_dir_all(&tmp_extract_dir)?;

    let tar_bz2 = File::open(archive)?;
    let tar = BzDecoder::new(BufReader::new(tar_bz2));
    let mut release = Archive::new(tar);
    release.unpack(&tmp_extract_dir)?;

    for entry in tmp_extract_dir.join(file_name).read_dir()? {
        let entry = entry?;
        let entry_path = entry.path();
        let target_entry_path = extract_dir.join(entry_path.file_name().unwrap());
        fs::rename(entry_path, target_entry_path)?;
    }

    // Remove the tmp-extract directory
    fs::remove_dir_all(tmp_extract_dir)?;
    progress_bar.finish_and_clear();
    Ok(())
}

pub async fn download_to_temp(
    url: &str,
    file_name: &str,
) -> Result<(), Box<dyn std::error::Error>> {
    let progress_bar = new_spinner_progress_bar();
    progress_bar.set_message(format!("{TRUCK}Downloading..."));

    let url = Url::parse(url).map_err(|err| format!("Unable to parse {url}: {err}"))?;

    let client = reqwest::Client::builder()
        .connect_timeout(Duration::from_secs(30))
        .build()?;

    let response = client.get(url.as_str()).send().await?;
    // let file_name: PathBuf = SOLANA_ROOT.join("solana-release.tar.bz2");
    let file_name: PathBuf = SOLANA_ROOT.join(file_name);
    let mut out = File::create(file_name).expect("failed to create file");
    let mut content = Cursor::new(response.bytes().await?);
    std::io::copy(&mut content, &mut out)?;

    progress_bar.finish_and_clear();
    Ok(())
}

pub fn cat_file(path: &PathBuf) -> io::Result<()> {
    let mut file = fs::File::open(path)?;
    let mut contents = String::new();
    file.read_to_string(&mut contents)?;

    info!("{}", contents);

    Ok(())
}

<<<<<<< HEAD
pub fn calculate_stake_allocations(total_sol: f64, num_validators: i32, distribution: &mut Vec<u8>) -> Result<(Vec<f64>, Vec<f64>), String> {
    if distribution.iter().sum::<u8>() != 100 {
        return Err("The sum of distribution percentages must be 100".to_string());
    }
    if (num_validators as usize) < distribution.len() {
        return Err(format!("num_validators < distribution.len(). {} < {}", num_validators, distribution.len()));
    }
    let mut allocations: Vec<f64> = Vec::with_capacity(num_validators as usize);
    let mut stake_per_bucket: Vec<f64> = Vec::with_capacity(distribution.len());

    let mut buckets: IndexMap<u8, usize> = IndexMap::new();
    distribution.sort_by(|a, b| b.cmp(a)); // sort largest to smallest
    let nodes_per_stake_grouping = num_validators as usize / distribution.len();
    if nodes_per_stake_grouping == 0 {
        return Err(format!("Fewer validators than distribution called for. num_validators: {}, distribution_len: {}", num_validators, distribution.len()));
    }
    
    let num_extra_validators = num_validators as usize % distribution.len();
    if num_extra_validators != 0 {
        warn!("WARNING: number of desired validators does not evenly split across desired distribution. \
        additional validators added one by one to distribution buckets starting with heaviest buckets by stake ({:?}%)
        num_validators: {}, distribution_len: {}, extra_validators: {}", distribution.first(), num_validators, distribution.len(), num_extra_validators);
    }

    for (i, percentage) in distribution.iter().enumerate() {
        let mut nodes_per_bucket = nodes_per_stake_grouping;
        if i < num_extra_validators {
            nodes_per_bucket += 1;
        }
        buckets.insert(*percentage, nodes_per_bucket);
    }

    for (percent, num_nodes) in buckets.iter() {
        let total_sol_per_bucket = total_sol * (*percent as f64 / 100.0);
        stake_per_bucket.push(total_sol_per_bucket);
        for _ in 0..*num_nodes {
            allocations.push(total_sol_per_bucket / *num_nodes as f64);
        }
    }
    Ok((stake_per_bucket, allocations))
}

#[test]
fn test_stake_allocations() {
    solana_logger::setup();
    let total_sol = 1000000.0;

    // No extra validators. Test num_validators % distribution.len() == 0
    let num_validators = 10;
    let mut distribution = vec![40, 30, 18, 10, 2];

    match calculate_stake_allocations(total_sol, num_validators, &mut distribution) {
        Ok((stake_per_bucket, allocations)) => {
            assert_eq!(vec![200000.0, 200000.0, 150000.0, 150000.0, 90000.0, 90000.0, 50000.0, 50000.0, 10000.0, 10000.0], allocations);
            assert_eq!(vec![400000.0, 300000.0, 180000.0, 100000.0, 20000.0], stake_per_bucket);
        }
        Err(err) => error!("calculate_stake_allocation() failed: {}", err),
    }

    // Three extra validators. Test num_validators % distribution.len() == 3
    let num_validators = 13;
    let mut distribution = vec![42, 33, 12, 10, 3];

    match calculate_stake_allocations(total_sol, num_validators, &mut distribution) {
        Ok((stake_per_bucket, allocations)) => {
            assert_eq!(vec![140000.0, 140000.0, 140000.0, 110000.0, 110000.0, 110000.0, 40000.0, 40000.0, 40000.0, 50000.0, 50000.0, 15000.0, 15000.0], allocations);
            assert_eq!(vec![420000.0, 330000.0, 120000.0, 100000.0, 30000.0], stake_per_bucket);
        }
        Err(err) => error!("calculate_stake_allocation() failed: {}", err),
    }

    // Too few validators. Test num_validators < distribution.len()
    let num_validators = 2;
    let mut distribution = vec![50, 40, 10];

    match calculate_stake_allocations(total_sol, num_validators, &mut distribution) {
        Ok((_, _)) =>
            panic!("ERROR. should not be here. calculate_stake_allocations() should return too few validators error"),
        Err(err) => assert_eq!("num_validators < distribution.len(). 2 < 3".to_string(), err),
    }

    // Sum of distribution should be 100
    let num_validators = 3;
    let mut distribution = vec![50, 40, 5];

    match calculate_stake_allocations(total_sol, num_validators, &mut distribution) {
        Ok((_, _)) =>
            panic!("ERROR. should not be here. calculate_stake_allocations() should sum to 100 error"),
        Err(err) => assert_eq!("The sum of distribution percentages must be 100".to_string(), err),
    }

=======
pub fn parse_and_format_bench_tps_args(bench_tps_args: Option<&str>) -> Option<Vec<String>> {
    bench_tps_args.map(|args| {
        args.split_whitespace()
            .filter_map(|arg| arg.split_once('='))
            .flat_map(|(key, value)| vec![format!("--{}", key), value.to_string()])
            .collect()
    })
>>>>>>> 37570b17
}<|MERGE_RESOLUTION|>--- conflicted
+++ resolved
@@ -154,99 +154,6 @@
     Ok(())
 }
 
-<<<<<<< HEAD
-pub fn calculate_stake_allocations(total_sol: f64, num_validators: i32, distribution: &mut Vec<u8>) -> Result<(Vec<f64>, Vec<f64>), String> {
-    if distribution.iter().sum::<u8>() != 100 {
-        return Err("The sum of distribution percentages must be 100".to_string());
-    }
-    if (num_validators as usize) < distribution.len() {
-        return Err(format!("num_validators < distribution.len(). {} < {}", num_validators, distribution.len()));
-    }
-    let mut allocations: Vec<f64> = Vec::with_capacity(num_validators as usize);
-    let mut stake_per_bucket: Vec<f64> = Vec::with_capacity(distribution.len());
-
-    let mut buckets: IndexMap<u8, usize> = IndexMap::new();
-    distribution.sort_by(|a, b| b.cmp(a)); // sort largest to smallest
-    let nodes_per_stake_grouping = num_validators as usize / distribution.len();
-    if nodes_per_stake_grouping == 0 {
-        return Err(format!("Fewer validators than distribution called for. num_validators: {}, distribution_len: {}", num_validators, distribution.len()));
-    }
-    
-    let num_extra_validators = num_validators as usize % distribution.len();
-    if num_extra_validators != 0 {
-        warn!("WARNING: number of desired validators does not evenly split across desired distribution. \
-        additional validators added one by one to distribution buckets starting with heaviest buckets by stake ({:?}%)
-        num_validators: {}, distribution_len: {}, extra_validators: {}", distribution.first(), num_validators, distribution.len(), num_extra_validators);
-    }
-
-    for (i, percentage) in distribution.iter().enumerate() {
-        let mut nodes_per_bucket = nodes_per_stake_grouping;
-        if i < num_extra_validators {
-            nodes_per_bucket += 1;
-        }
-        buckets.insert(*percentage, nodes_per_bucket);
-    }
-
-    for (percent, num_nodes) in buckets.iter() {
-        let total_sol_per_bucket = total_sol * (*percent as f64 / 100.0);
-        stake_per_bucket.push(total_sol_per_bucket);
-        for _ in 0..*num_nodes {
-            allocations.push(total_sol_per_bucket / *num_nodes as f64);
-        }
-    }
-    Ok((stake_per_bucket, allocations))
-}
-
-#[test]
-fn test_stake_allocations() {
-    solana_logger::setup();
-    let total_sol = 1000000.0;
-
-    // No extra validators. Test num_validators % distribution.len() == 0
-    let num_validators = 10;
-    let mut distribution = vec![40, 30, 18, 10, 2];
-
-    match calculate_stake_allocations(total_sol, num_validators, &mut distribution) {
-        Ok((stake_per_bucket, allocations)) => {
-            assert_eq!(vec![200000.0, 200000.0, 150000.0, 150000.0, 90000.0, 90000.0, 50000.0, 50000.0, 10000.0, 10000.0], allocations);
-            assert_eq!(vec![400000.0, 300000.0, 180000.0, 100000.0, 20000.0], stake_per_bucket);
-        }
-        Err(err) => error!("calculate_stake_allocation() failed: {}", err),
-    }
-
-    // Three extra validators. Test num_validators % distribution.len() == 3
-    let num_validators = 13;
-    let mut distribution = vec![42, 33, 12, 10, 3];
-
-    match calculate_stake_allocations(total_sol, num_validators, &mut distribution) {
-        Ok((stake_per_bucket, allocations)) => {
-            assert_eq!(vec![140000.0, 140000.0, 140000.0, 110000.0, 110000.0, 110000.0, 40000.0, 40000.0, 40000.0, 50000.0, 50000.0, 15000.0, 15000.0], allocations);
-            assert_eq!(vec![420000.0, 330000.0, 120000.0, 100000.0, 30000.0], stake_per_bucket);
-        }
-        Err(err) => error!("calculate_stake_allocation() failed: {}", err),
-    }
-
-    // Too few validators. Test num_validators < distribution.len()
-    let num_validators = 2;
-    let mut distribution = vec![50, 40, 10];
-
-    match calculate_stake_allocations(total_sol, num_validators, &mut distribution) {
-        Ok((_, _)) =>
-            panic!("ERROR. should not be here. calculate_stake_allocations() should return too few validators error"),
-        Err(err) => assert_eq!("num_validators < distribution.len(). 2 < 3".to_string(), err),
-    }
-
-    // Sum of distribution should be 100
-    let num_validators = 3;
-    let mut distribution = vec![50, 40, 5];
-
-    match calculate_stake_allocations(total_sol, num_validators, &mut distribution) {
-        Ok((_, _)) =>
-            panic!("ERROR. should not be here. calculate_stake_allocations() should sum to 100 error"),
-        Err(err) => assert_eq!("The sum of distribution percentages must be 100".to_string(), err),
-    }
-
-=======
 pub fn parse_and_format_bench_tps_args(bench_tps_args: Option<&str>) -> Option<Vec<String>> {
     bench_tps_args.map(|args| {
         args.split_whitespace()
@@ -254,5 +161,97 @@
             .flat_map(|(key, value)| vec![format!("--{}", key), value.to_string()])
             .collect()
     })
->>>>>>> 37570b17
+}
+
+pub fn calculate_stake_allocations(total_sol: f64, num_validators: i32, distribution: &mut Vec<u8>) -> Result<(Vec<f64>, Vec<f64>), String> {
+    if distribution.iter().sum::<u8>() != 100 {
+        return Err("The sum of distribution percentages must be 100".to_string());
+    }
+    if (num_validators as usize) < distribution.len() {
+        return Err(format!("num_validators < distribution.len(). {} < {}", num_validators, distribution.len()));
+    }
+    let mut allocations: Vec<f64> = Vec::with_capacity(num_validators as usize);
+    let mut stake_per_bucket: Vec<f64> = Vec::with_capacity(distribution.len());
+
+    let mut buckets: IndexMap<u8, usize> = IndexMap::new();
+    distribution.sort_by(|a, b| b.cmp(a)); // sort largest to smallest
+    let nodes_per_stake_grouping = num_validators as usize / distribution.len();
+    if nodes_per_stake_grouping == 0 {
+        return Err(format!("Fewer validators than distribution called for. num_validators: {}, distribution_len: {}", num_validators, distribution.len()));
+    }
+    
+    let num_extra_validators = num_validators as usize % distribution.len();
+    if num_extra_validators != 0 {
+        warn!("WARNING: number of desired validators does not evenly split across desired distribution. \
+        additional validators added one by one to distribution buckets starting with heaviest buckets by stake ({:?}%)
+        num_validators: {}, distribution_len: {}, extra_validators: {}", distribution.first(), num_validators, distribution.len(), num_extra_validators);
+    }
+
+    for (i, percentage) in distribution.iter().enumerate() {
+        let mut nodes_per_bucket = nodes_per_stake_grouping;
+        if i < num_extra_validators {
+            nodes_per_bucket += 1;
+        }
+        buckets.insert(*percentage, nodes_per_bucket);
+    }
+
+    for (percent, num_nodes) in buckets.iter() {
+        let total_sol_per_bucket = total_sol * (*percent as f64 / 100.0);
+        stake_per_bucket.push(total_sol_per_bucket);
+        for _ in 0..*num_nodes {
+            allocations.push(total_sol_per_bucket / *num_nodes as f64);
+        }
+    }
+    Ok((stake_per_bucket, allocations))
+}
+
+#[test]
+fn test_stake_allocations() {
+    solana_logger::setup();
+    let total_sol = 1000000.0;
+
+    // No extra validators. Test num_validators % distribution.len() == 0
+    let num_validators = 10;
+    let mut distribution = vec![40, 30, 18, 10, 2];
+
+    match calculate_stake_allocations(total_sol, num_validators, &mut distribution) {
+        Ok((stake_per_bucket, allocations)) => {
+            assert_eq!(vec![200000.0, 200000.0, 150000.0, 150000.0, 90000.0, 90000.0, 50000.0, 50000.0, 10000.0, 10000.0], allocations);
+            assert_eq!(vec![400000.0, 300000.0, 180000.0, 100000.0, 20000.0], stake_per_bucket);
+        }
+        Err(err) => error!("calculate_stake_allocation() failed: {}", err),
+    }
+
+    // Three extra validators. Test num_validators % distribution.len() == 3
+    let num_validators = 13;
+    let mut distribution = vec![42, 33, 12, 10, 3];
+
+    match calculate_stake_allocations(total_sol, num_validators, &mut distribution) {
+        Ok((stake_per_bucket, allocations)) => {
+            assert_eq!(vec![140000.0, 140000.0, 140000.0, 110000.0, 110000.0, 110000.0, 40000.0, 40000.0, 40000.0, 50000.0, 50000.0, 15000.0, 15000.0], allocations);
+            assert_eq!(vec![420000.0, 330000.0, 120000.0, 100000.0, 30000.0], stake_per_bucket);
+        }
+        Err(err) => error!("calculate_stake_allocation() failed: {}", err),
+    }
+
+    // Too few validators. Test num_validators < distribution.len()
+    let num_validators = 2;
+    let mut distribution = vec![50, 40, 10];
+
+    match calculate_stake_allocations(total_sol, num_validators, &mut distribution) {
+        Ok((_, _)) =>
+            panic!("ERROR. should not be here. calculate_stake_allocations() should return too few validators error"),
+        Err(err) => assert_eq!("num_validators < distribution.len(). 2 < 3".to_string(), err),
+    }
+
+    // Sum of distribution should be 100
+    let num_validators = 3;
+    let mut distribution = vec![50, 40, 5];
+
+    match calculate_stake_allocations(total_sol, num_validators, &mut distribution) {
+        Ok((_, _)) =>
+            panic!("ERROR. should not be here. calculate_stake_allocations() should sum to 100 error"),
+        Err(err) => assert_eq!("The sum of distribution percentages must be 100".to_string(), err),
+    }
+
 }