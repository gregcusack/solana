use {
    crate::{boxed_error, initialize_globals, ValidatorType, SOLANA_ROOT},
    log::*,
    std::{
        error::Error,
        fs,
        path::PathBuf,
        process::{Command, Output, Stdio},
    },
};

#[derive(Clone, Debug)]
pub struct DockerImageConfig<'a> {
    pub base_image: &'a str,
    pub image_name: &'a str,
    pub tag: &'a str,
    pub registry: &'a str,
}

pub struct DockerConfig<'a> {
    image_config: DockerImageConfig<'a>,
    deploy_method: &'a str,
}

impl<'a> DockerConfig<'a> {
    pub fn new(image_config: DockerImageConfig<'a>, deploy_method: &'a str) -> Self {
        initialize_globals();
        DockerConfig {
            image_config,
            deploy_method,
        }
    }

    pub fn build_image(&self, validator_type: &ValidatorType) -> Result<(), Box<dyn Error>> {
        match self.create_base_image(validator_type) {
            Ok(res) => {
                if res.status.success() {
                    info!("Successfully created base Image");
                    Ok(())
                } else {
                    error!("Failed to build base image");
                    Err(boxed_error!(String::from_utf8_lossy(&res.stderr)))
                }
            }
            Err(err) => Err(err),
        }
    }

    pub fn create_base_image(
        &self,
        validator_type: &ValidatorType,
    ) -> Result<Output, Box<dyn Error>> {
        let image_name = format!("{}-{}", validator_type, self.image_config.image_name);
        let docker_path = SOLANA_ROOT.join(format!("{}/{}", "docker-build", validator_type));

        let dockerfile_path = match self.create_dockerfile(validator_type, docker_path, None) {
            Ok(res) => res,
            Err(err) => return Err(err),
        };

        info!("Tmp: {}", dockerfile_path.as_path().display());
        info!("Exists: {}", dockerfile_path.as_path().exists());

        // We use std::process::Command here because Docker-rs is very slow building dockerfiles
        // when they are in large repos. Docker-rs doesn't seem to support the `--file` flag natively.
        // so we result to using std::process::Command
        let dockerfile = dockerfile_path.join("Dockerfile");
        let context_path = SOLANA_ROOT.display().to_string();
        let command = format!(
            "docker build -t {}/{}:{} -f {:?} {}",
            self.image_config.registry, image_name, self.image_config.tag, dockerfile, context_path
        );
        match Command::new("sh")
            .arg("-c")
            .arg(&command)
            .stdout(Stdio::inherit())
            .stderr(Stdio::inherit())
            .spawn()
            .expect("Failed to execute command")
            .wait_with_output()
        {
            Ok(res) => Ok(res),
            Err(err) => Err(Box::new(err)),
        }
    }

    fn insert_client_accounts_if_present(&self) -> String {
        if SOLANA_ROOT.join("config-k8s/client-accounts.yml").exists() {
            return r#"
COPY --chown=solana:solana ./config-k8s/client-accounts.yml /home/solana
            "#
            .to_string();
        }
        "".to_string()
    }

    pub fn create_dockerfile(
        &self,
        validator_type: &ValidatorType,
        docker_path: PathBuf,
        content: Option<&str>,
    ) -> Result<PathBuf, Box<dyn std::error::Error>> {
        if !(validator_type != &ValidatorType::Bootstrap
            || validator_type != &ValidatorType::Standard)
        {
            return Err(boxed_error!(format!(
                "Invalid validator type: {}. Exiting...",
                validator_type
            )));
        }

        if docker_path.exists() {
            fs::remove_dir_all(&docker_path)?;
        }
        fs::create_dir_all(&docker_path)?;

        let solana_build_directory = if self.deploy_method == "tar" {
            "solana-release"
        } else {
            "farf"
        };

        //TODO: implement SKIP
        let dockerfile = format!(
            r#"
FROM {}
RUN apt-get update
RUN apt-get install -y iputils-ping curl vim bzip2 tmux

RUN useradd -ms /bin/bash solana
RUN adduser solana sudo
USER solana

COPY ./fetch-perf-libs.sh ./fetch-spl.sh ./scripts /home/solana/
COPY ./net ./multinode-demo /home/solana/

RUN mkdir -p /home/solana/k8s-cluster-scripts
COPY ./k8s-cluster/src/scripts /home/solana/k8s-cluster-scripts

RUN mkdir -p /home/solana/ledger
COPY --chown=solana:solana ./config-k8s/bootstrap-validator  /home/solana/ledger
<<<<<<< HEAD
            
=======

>>>>>>> 30fb0252
RUN mkdir -p /home/solana/.cargo/bin

COPY ./{solana_build_directory}/bin/* /home/solana/.cargo/bin/
COPY ./{solana_build_directory}/version.yml /home/solana/

RUN mkdir -p /home/solana/config
ENV PATH="/home/solana/.cargo/bin:${{PATH}}"

WORKDIR /home/solana
"#,
            self.image_config.base_image
        );

<<<<<<< HEAD
        let dockerfile = format!(
            "{}\n{}",
            dockerfile,
            self.insert_client_accounts_if_present()
        );

        info!("dockerfile: {}", dockerfile);
=======
        info!("dockerfile: {}", dockerfile);
        // USER root
        // RUN chown -R solana:solana /home/solana/ledger
        // USER solana
>>>>>>> 30fb0252
        std::fs::write(
            docker_path.as_path().join("Dockerfile"),
            content.unwrap_or(dockerfile.as_str()),
        )
        .expect("saved Dockerfile");
        Ok(docker_path)
    }

    pub fn push_image(&self, validator_type: &ValidatorType) -> Result<(), Box<dyn Error>> {
        let image = format!(
            "{}/{}-{}:{}",
            self.image_config.registry,
            validator_type,
            self.image_config.image_name,
            self.image_config.tag
        );

        let command = format!("docker push '{}'", image);
        let output = Command::new("sh")
            .arg("-c")
            .arg(&command)
            .stdout(Stdio::inherit())
            .stderr(Stdio::inherit())
            .spawn()
            .expect("Failed to execute command")
            .wait_with_output()
            .expect("Failed to push image");

        if !output.status.success() {
            return Err(boxed_error!(output.status.to_string()));
        }
        Ok(())
    }
}<|MERGE_RESOLUTION|>--- conflicted
+++ resolved
@@ -139,11 +139,7 @@
 
 RUN mkdir -p /home/solana/ledger
 COPY --chown=solana:solana ./config-k8s/bootstrap-validator  /home/solana/ledger
-<<<<<<< HEAD
-            
-=======
 
->>>>>>> 30fb0252
 RUN mkdir -p /home/solana/.cargo/bin
 
 COPY ./{solana_build_directory}/bin/* /home/solana/.cargo/bin/
@@ -157,7 +153,6 @@
             self.image_config.base_image
         );
 
-<<<<<<< HEAD
         let dockerfile = format!(
             "{}\n{}",
             dockerfile,
@@ -165,12 +160,6 @@
         );
 
         info!("dockerfile: {}", dockerfile);
-=======
-        info!("dockerfile: {}", dockerfile);
-        // USER root
-        // RUN chown -R solana:solana /home/solana/ledger
-        // USER solana
->>>>>>> 30fb0252
         std::fs::write(
             docker_path.as_path().join("Dockerfile"),
             content.unwrap_or(dockerfile.as_str()),
