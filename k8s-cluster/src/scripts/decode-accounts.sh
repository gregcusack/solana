--- conflicted
+++ resolved
@@ -59,11 +59,4 @@
     fi
 done
 
-<<<<<<< HEAD
 mkdir -p /home/solana/logs
-=======
-mkdir -p /home/solana/logs
-# if [ "$validator_type" == "bootstrap" ]; then
-#   tar -xvf /home/solana/genesis/genesis-package.tar.bz2 -C /home/solana/
-# fi
->>>>>>> 30fb0252
